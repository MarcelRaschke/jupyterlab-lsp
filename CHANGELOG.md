## CHANGELOG

<<<<<<< HEAD
### `@krassowski/jupyterlab-lsp 1.0.0` (unreleased)

- features

  - supports JupyterLab 2.0

### `@krassowski/jupyterlab_go_to_definition 1.0.0` (unreleased)

- features

  - supports JupyterLab 2.0

### `@krassowski/jupyterlab-lsp 0.8.0` (unreleased)
=======
### `@krassowski/jupyterlab-lsp 0.8.0` (2020-03-12)
>>>>>>> 21333276

- features

  - opens a maximum of one WebSocket per language server ([#165][], [#199][])
  - lazy-loads language server protocol machinery ([#165][])
  - waits much longer for slow-starting language servers ([#165][])
  - cleans up documents, handlers, events, and signals more aggressively ([#165][])
  - ignores malformed diagnostic ranges, enabling markdown support ([#165][])
  - passes tests on Python 3.8 on Windows ([#165][])
  - improves support for rpy2 magic cells with parameters (
    [#206](https://github.com/krassowski/jupyterlab-lsp/pull/206)
    )

- bug fixes

  - reports files are open only after installing all handlers to avoid missing messages ([#201][])

[#201]: https://github.com/krassowski/jupyterlab-lsp/issues/201

### `lsp-ws-connection 0.4.0` (2020-03-12)

- breaking changes

  - no longer assumes one document per connection ([#165][])
  - requires documents be opened explicitly ([#165][])
  - use of the `eventEmitter` pattern mostly deprecated in favor of `Promise`s
    ([#165][])

[#165]: https://github.com/krassowski/jupyterlab-lsp/pull/165

### `jupyter-lsp 0.8.0` (2020-03-12)

- breaking changes

  - websockets are now serviced by implementation key, rather than language
    under `lsp/ws/<server key>` ([#199][])
  - introduces schema version `2`, reporting status by server at `lsp/status` ([#199][])

- bugfixes:
  - handles language server reading/writing and shadow file operations in threads ([#199][])

[#199]: https://github.com/krassowski/jupyterlab-lsp/pull/199

### `jupyter-lsp 0.7.0`

- bugfixes
  - didSave no longer causes unwanted messages in logs (
    [#187](https://github.com/krassowski/jupyterlab-lsp/pull/187)
    )

### `@krassowski/jupyterlab-lsp 0.7.1`

- features

  - users can now choose which columns to display
    in the diagnostic panel, using a context menu action (
    [#159](https://github.com/krassowski/jupyterlab-lsp/pull/159)
    )
  - start the diagnostics panel docked at the bottom and improve
    the re-spawning of the diagnostics panel (
    [#166](https://github.com/krassowski/jupyterlab-lsp/pull/166)
    )

- bugfixes

  - fixed various small bugs in the completer (
    [#162](https://github.com/krassowski/jupyterlab-lsp/pull/162)
    )
  - fix documentation display in signature for LSP servers which
    return MarkupContent (
    [#164](https://github.com/krassowski/jupyterlab-lsp/pull/164)
    )

### `lsp-ws-connection 0.3.1`

- added `sendSaved()` method (textDocument/didSave) (
  [#147](https://github.com/krassowski/jupyterlab-lsp/pull/147)
  )
- fixed `getSignatureHelp()` off-by-one error (
  [#140](https://github.com/krassowski/jupyterlab-lsp/pull/140)
  )

### `@krassowski/jupyterlab-lsp 0.7.0`

- features

  - reduced space taken up by the statusbar indicator (
    [#106](https://github.com/krassowski/jupyterlab-lsp/pull/106)
    )
  - implemented statusbar popover with connections statuses (
    [#106](https://github.com/krassowski/jupyterlab-lsp/pull/106)
    )
  - generates types for server data responses from JSON schema (
    [#110](https://github.com/krassowski/jupyterlab-lsp/pull/110)
    )
  - added 'rename' function for notebooks, using shadow filesystem (
    [#115](https://github.com/krassowski/jupyterlab-lsp/pull/115)
    )
  - added a UX workaround for rope rename issues when there is a
    SyntaxError in the Python code (
    [#127](https://github.com/krassowski/jupyterlab-lsp/pull/127)
    )
  - added a widget panel with diagnostics (inspections), allowing to
    sort and explore diagnostics, and to go to the respective location
    in code (with a click); accessible from the context menu (
    [#129](https://github.com/krassowski/jupyterlab-lsp/pull/129)
    )
  - all commands are now accessible from the command palette (
    [#142](https://github.com/krassowski/jupyterlab-lsp/pull/142)
    )
  - bash LSP now also covers `%%bash` magic cell in addition to `%%sh` (
    [#144](https://github.com/krassowski/jupyterlab-lsp/pull/144)
    )
  - rpy2 magics received enhanced support for argument parsing
    in both parent Python document (re-written overrides) and
    exctracted R documents (improved foreign code extractor) (
    [#148](https://github.com/krassowski/jupyterlab-lsp/pull/148),
    [#153](https://github.com/krassowski/jupyterlab-lsp/pull/153)
    )
  - console logs can now easily be redirected to a floating console
    windows for debugging of the browser tests (see CONTRIBUTING.md)

- bugfixes
  - diagnostics in foreign documents are now correctly updated (
    [133fd3d](https://github.com/krassowski/jupyterlab-lsp/pull/129/commits/133fd3d71401c7e5affc0a8637ee157de65bef62)
    )
  - diagnostics are now always correctly displayed in the document they were intended for
  - the workaround for relative root path is now also applied on Mac (
    [#139](https://github.com/krassowski/jupyterlab-lsp/pull/139)
    )
  - fixed LSP of R in Python (`%%R` magic cell from rpy2) (
    [#144](https://github.com/krassowski/jupyterlab-lsp/pull/144)
    )
  - completion now work properly when the kernel is shut down (
    [#146](https://github.com/krassowski/jupyterlab-lsp/pull/146)
    )
  - a lowercase completion option selected from an uppercase token
    will now correctly substitute the incomplete token (
    [#143](https://github.com/krassowski/jupyterlab-lsp/pull/143)
    )
  - `didSave()` is emitted on file save, enabling the workaround
    used by R language server to lazily load `library(tidyverse)` (
    [#95](https://github.com/krassowski/jupyterlab-lsp/pull/95),
    [#147](https://github.com/krassowski/jupyterlab-lsp/pull/147),
    )
  - signature feature is now correctly working in notebooks (
    [#140](https://github.com/krassowski/jupyterlab-lsp/pull/140)
    )

### `lsp-ws-connection 0.3.0`

- infrastructure
  - brought into monorepo [#107](https://github.com/krassowski/jupyterlab-lsp/pull/107)
- dev
  - allows `initializeParams` to be overloaded by subclasses
  - adopts
    - typescript 3.7
    - prettier
    - tslint
  - added initialization checks before executing sendChange to comply
    with LSP specs [#115](https://github.com/krassowski/jupyterlab-lsp/pull/115)

### `jupyter-lsp 0.7.0b0`

- features
  - adds a language server status endpoint (
    [#81](https://github.com/krassowski/jupyterlab-lsp/pull/81)
    )
  - adds more descriptive information to the language server spec (
    [#90](https://github.com/krassowski/jupyterlab-lsp/pulls/100)
    )
  - adds an extensible listener API (
    [#99](https://github.com/krassowski/jupyterlab-lsp/issues/99),
    [#100](https://github.com/krassowski/jupyterlab-lsp/pulls/100)
    )

### `@krassowski/jupyterlab-lsp 0.6.1`

- features
  - adds an indicator to the statusbar
  - and many other improvements, see the [release notes](https://github.com/krassowski/jupyterlab-lsp/releases/tag/v0.6.1)
- dependencies
  - removes unused npm dependencies

### `@krassowski/jupyterlab-lsp 0.6.0`

- features
  - allows "rename" action in file editor
- bugfixes
  - handles some non-standard diagnostic responses
- testing
  - adds browser-based testing for file editor
- dependencies
  - requires `jupyter-lsp`

### `jupyter-lsp 0.6.0b0`

- features
  - starts language servers on demand
  - accepts configuration via Jupyter config system (traitlets) and python
    `entry_point`s
  - autodetects language servers for bash, CSS, LESS, SASS, Dockerfile, YAML, JS,
    TypeScript, JSX, TSX, JSON, YAML<|MERGE_RESOLUTION|>--- conflicted
+++ resolved
@@ -1,6 +1,5 @@
 ## CHANGELOG
 
-<<<<<<< HEAD
 ### `@krassowski/jupyterlab-lsp 1.0.0` (unreleased)
 
 - features
@@ -13,10 +12,7 @@
 
   - supports JupyterLab 2.0
 
-### `@krassowski/jupyterlab-lsp 0.8.0` (unreleased)
-=======
 ### `@krassowski/jupyterlab-lsp 0.8.0` (2020-03-12)
->>>>>>> 21333276
 
 - features
 
