// Copyright (c) Jupyter Development Team.
// Distributed under the terms of the Modified BSD License.
// Based on the @jupyterlab/codemirror-extension statusbar

import React from 'react';

import { VDomRenderer, VDomModel } from '@jupyterlab/apputils';

import {
  interactiveItem,
  Popup,
  showPopup,
  TextItem,
  GroupItem
} from '@jupyterlab/statusbar';

import { DefaultIconReact } from '@jupyterlab/ui-components';
import { JupyterLabWidgetAdapter } from '../jl_adapter';
import { VirtualDocument } from '../../../virtual/document';
import { LSPConnection } from '../../../connection';
import { PageConfig } from '@jupyterlab/coreutils';

function ServerStatus(props: any) {
  // TODO: list opened connections (filename, [cell id]:  status | stop button)
  // TODO: collapse servers with no open connections
  // TODO: add a config buttons next to the header
<<<<<<< HEAD
  console.log(props.server);
  return (
    <div>
      <h5>{props.server.spec.display_name}</h5>
      {props.server.spec.languages}
    </div>
  );
}

function CollapsibleList(props: any) {
  return (
    <div>
      <h4>{props.title}</h4>
      {props.list}
=======
  return (
    <div>
      <h4>{props.name}</h4>
>>>>>>> 086f73be
    </div>
  );
}

class LSPPopup extends VDomRenderer<LSPStatus.Model> {
  constructor(model: LSPStatus.Model) {
    super();
    this.model = model;
    // TODO: add proper, custom class
    this.addClass('p-Menu');
  }
  render() {
    if (!this.model) {
      return null;
    }
<<<<<<< HEAD
    const servers_available = this.model.servers_available_not_in_use.map(
      (session: any) => <ServerStatus server={session} />
    );

    const running_servers = this.model.running_servers.map((session: any) => (
      // TODO: add the documents linked to the servers!
      <ServerStatus server={session} />
    ));

    const missing_languages = this.model.missing_languages.map(language => (
      <div>{language}</div>
    ));
    return (
      <div className={'p-Menu-item'}>
        <h3>LSP servers</h3>
        {servers_available.length && (
          <CollapsibleList title={'Available'} list={servers_available} />
        )}
        {running_servers.length && (
          <CollapsibleList title={'Running'} list={running_servers} />
        )}
        {missing_languages && (
          <CollapsibleList title={'Missing'} list={missing_languages} />
        )}
        <div>{this.model.long_message}</div>
=======
    const servers = this.model.server_extension_status.sessions.map(
      (session: any) => (
        <ServerStatus name={session.languages.join('/')} server={session} />
      )
    );

    return (
      <div className={'p-Menu-item'}>
        {servers}
        <div>{this.model.long_message}</div>
        <div>{this.missing_servers_text}</div>
>>>>>>> 086f73be
      </div>
    );
  }

  get missing_servers_text() {
    // TODO: false negative for r vs R.
    const missing_languages = [...this.model.detected_languages].filter(
      language => !this.model.supported_languages.has(language)
    );
    if (missing_languages.length === 0) {
      return '';
    }
    return `No LSP servers were found for: ${missing_languages.join(', ')}`;
  }
}

/**
 * StatusBar item.
 */
export class LSPStatus extends VDomRenderer<LSPStatus.Model> {
  protected _popup: Popup = null;
  /**
   * Construct a new VDomRenderer for the status item.
   */
  constructor() {
    super();
    this.model = new LSPStatus.Model();
    this.addClass(interactiveItem);
    this.title.caption = 'LSP status';
  }

  /**
   * Render the status item.
   */
  render() {
    if (!this.model) {
      return null;
    }
    return (
      <GroupItem
        spacing={4}
        title={'LSP Code Intelligence'}
        onClick={this.handleClick}
      >
        <DefaultIconReact name={'file'} top={'2px'} kind={'statusBar'} />
        <TextItem source={this.model.lsp_servers_truncated} />
        <DefaultIconReact
          name={this.model.status_icon}
          top={'2px'}
          kind={'statusBar'}
        />
        <TextItem source={this.model.short_message} />
        <TextItem source={this.model.feature_message} />
      </GroupItem>
    );
  }

  handleClick = () => {
    if (this._popup) {
      this._popup.dispose();
    }
    this._popup = showPopup({
      body: new LSPPopup(this.model),
      anchor: this,
      align: 'left'
    });
  };
}

type StatusCode = 'waiting' | 'initializing' | 'initialized' | 'connecting';

export interface IStatus {
  connected_documents: Set<VirtualDocument>;
  initialized_documents: Set<VirtualDocument>;
  open_connections: Array<LSPConnection>;
  detected_documents: Set<VirtualDocument>;
  status: StatusCode;
}

function collect_languages(virtual_document: VirtualDocument): Set<string> {
  let collected = new Set<string>();
  collected.add(virtual_document.language);
  for (let foreign of virtual_document.foreign_documents.values()) {
    let foreign_languages = collect_languages(foreign);
    foreign_languages.forEach(collected.add, collected);
  }
  return collected;
}

type StatusMap = Record<StatusCode, string>;

const iconByStatus: StatusMap = {
  waiting: 'refresh',
  initialized: 'running',
  initializing: 'refresh',
  connecting: 'refresh'
};

const shortMessageByStatus: StatusMap = {
  waiting: 'Waiting...',
  initialized: 'Fully initialized',
  initializing: 'Fully connected & partially initialized',
  connecting: 'Connecting...'
};

export namespace LSPStatus {
  /**
   * A VDomModel for the LSP of current file editor/notebook.
   */
  export class Model extends VDomModel {
    server_extension_status: any = null;

    constructor() {
      super();

      // PathExt.join skips on of the slashes in https://
      let url = PageConfig.getBaseUrl() + 'lsp';
      fetch(url)
        .then(response => {
          // TODO: retry a few times
          if (!response.ok) {
            throw new Error(response.statusText);
          }
          response.json().then(data => (this.server_extension_status = data));
        })
        .catch(console.error);
    }

<<<<<<< HEAD
    get available_servers(): Array<any> {
=======
    get available_servers(): any {
>>>>>>> 086f73be
      return this.server_extension_status.sessions;
    }

    get supported_languages(): Set<string> {
      const languages = new Set<string>();
      for (let server of this.available_servers) {
<<<<<<< HEAD
        for (let language of server.spec.languages) {
=======
        for (let language of server.languages) {
>>>>>>> 086f73be
          languages.add(language);
        }
      }
      return languages;
    }

<<<<<<< HEAD
    private is_server_running(server: any): boolean {
      for (let language of server.spec.languages) {
        if (this.detected_languages.has(language)) {
          return true;
        }
      }
      return false;
    }

    get running_servers(): Array<any> {
      // TODO: return server - list of documents map instead
      return this.available_servers.filter(server =>
        this.is_server_running(server)
      );
    }

    get servers_available_not_in_use(): Array<any> {
      return this.available_servers.filter(
        server => !this.is_server_running(server)
      );
    }

=======
>>>>>>> 086f73be
    get detected_languages(): Set<string> {
      if (!this.adapter) {
        return new Set<string>();
      }

      let document = this.adapter.virtual_editor.virtual_document;
      return collect_languages(document);
<<<<<<< HEAD
    }

    get missing_languages(): Array<string> {
      // TODO: false negative for r vs R?
      return [...this.detected_languages].filter(
        language => !this.supported_languages.has(language)
      );
=======
>>>>>>> 086f73be
    }

    get lsp_servers_truncated(): string {
      if (!this.adapter) {
        return '';
      }
      let document = this.adapter.virtual_editor.virtual_document;
      let foreign_languages = collect_languages(document);
      foreign_languages.delete(this.adapter.language);
      if (foreign_languages.size) {
        if (foreign_languages.size < 4) {
          return `${this.adapter.language}, ${[...foreign_languages].join(
            ', '
          )}`;
        }
        return `${this.adapter.language} (+${foreign_languages.size} more)`;
      }
      return this.adapter.language;
    }

    get status(): IStatus {
      let connection_manager = this.adapter.connection_manager;
      const detected_documents = connection_manager.documents;
      let connected_documents = new Set<VirtualDocument>();
      let initialized_documents = new Set<VirtualDocument>();

      detected_documents.forEach((document, id_path) => {
        let connection = connection_manager.connections.get(id_path);
        if (!connection) {
          return;
        }

        if (connection.isConnected) {
          connected_documents.add(document);
        }
        if (connection.isInitialized) {
          initialized_documents.add(document);
        }
      });

      // there may be more open connections than documents if a document was recently closed
      // and the grace period has not passed yet
      let open_connections = new Array<LSPConnection>();
      connection_manager.connections.forEach((connection, path) => {
        if (connection.isConnected) {
          open_connections.push(connection);
        }
      });

      let status: StatusCode;
      if (detected_documents.size === 0) {
        status = 'waiting';
        // TODO: instead of detected documents, I should use "detected_documents_with_LSP_servers_available"
      } else if (initialized_documents.size === detected_documents.size) {
        status = 'initialized';
      } else if (connected_documents.size === detected_documents.size) {
        status = 'initializing';
      } else {
        status = 'connecting';
      }

      return {
        open_connections,
        connected_documents,
        initialized_documents,
        detected_documents: new Set([...detected_documents.values()]),
        status
      };
    }

    get status_icon(): string {
      if (!this.adapter) {
        return 'stop';
      }
      return iconByStatus[this.status.status];
    }

    get short_message(): string {
      if (!this.adapter) {
        return 'not initialized';
      }
      return shortMessageByStatus[this.status.status];
    }

    get feature_message(): string {
      return this.adapter ? this.adapter.status_message.message : '';
    }

    get long_message(): string {
      if (!this.adapter) {
        return 'not initialized';
      }
      let status = this.status;
      let msg = '';
      const plural = status.detected_documents.size > 1 ? 's' : '';
      if (status.status === 'waiting') {
        msg = 'Waiting for documents initialization...';
      } else if (status.status === 'initialized') {
        msg = `Fully connected & initialized (${status.detected_documents.size} virtual document${plural})`;
      } else if (status.status === 'initializing') {
        const uninitialized = new Set<VirtualDocument>(
          status.detected_documents
        );
        for (let initialized of status.initialized_documents.values()) {
          uninitialized.delete(initialized);
        }
        // servers for n documents did not respond ot the initialization request
        msg = `Fully connected, but ${uninitialized.size}/${
          status.detected_documents.size
        } virtual document${plural} stuck uninitialized: ${[...uninitialized]
          .map(document => document.id_path)
          .join(', ')}`;
      } else {
        const unconnected = new Set<VirtualDocument>(status.detected_documents);
        for (let connected of status.connected_documents.values()) {
          unconnected.delete(connected);
        }

        msg = `${status.connected_documents.size}/${
          status.detected_documents.size
        } virtual document${plural} connected (${
          status.open_connections.length
        } connections; waiting for: ${[...unconnected]
          .map(document => document.id_path)
          .join(', ')})`;
      }
      return msg;
    }

    get adapter(): JupyterLabWidgetAdapter | null {
      return this._adapter;
    }

    set adapter(adapter: JupyterLabWidgetAdapter | null) {
      const oldAdapter = this._adapter;
      if (oldAdapter !== null) {
        oldAdapter.connection_manager.connected.disconnect(this._onChange);
        oldAdapter.connection_manager.initialized.connect(this._onChange);
        oldAdapter.connection_manager.disconnected.disconnect(this._onChange);
        oldAdapter.connection_manager.closed.disconnect(this._onChange);
        oldAdapter.connection_manager.documents_changed.disconnect(
          this._onChange
        );
        oldAdapter.status_message.changed.connect(this._onChange);
      }

      let onChange = this._onChange.bind(this);
      adapter.connection_manager.connected.connect(onChange);
      adapter.connection_manager.initialized.connect(onChange);
      adapter.connection_manager.disconnected.connect(onChange);
      adapter.connection_manager.closed.connect(onChange);
      adapter.connection_manager.documents_changed.connect(onChange);
      adapter.status_message.changed.connect(onChange);
      this._adapter = adapter;
    }

    private _onChange() {
      this.stateChanged.emit(void 0);
    }

    private _adapter: JupyterLabWidgetAdapter | null = null;
  }
}<|MERGE_RESOLUTION|>--- conflicted
+++ resolved
@@ -24,7 +24,6 @@
   // TODO: list opened connections (filename, [cell id]:  status | stop button)
   // TODO: collapse servers with no open connections
   // TODO: add a config buttons next to the header
-<<<<<<< HEAD
   console.log(props.server);
   return (
     <div>
@@ -39,11 +38,6 @@
     <div>
       <h4>{props.title}</h4>
       {props.list}
-=======
-  return (
-    <div>
-      <h4>{props.name}</h4>
->>>>>>> 086f73be
     </div>
   );
 }
@@ -59,7 +53,6 @@
     if (!this.model) {
       return null;
     }
-<<<<<<< HEAD
     const servers_available = this.model.servers_available_not_in_use.map(
       (session: any) => <ServerStatus server={session} />
     );
@@ -85,19 +78,6 @@
           <CollapsibleList title={'Missing'} list={missing_languages} />
         )}
         <div>{this.model.long_message}</div>
-=======
-    const servers = this.model.server_extension_status.sessions.map(
-      (session: any) => (
-        <ServerStatus name={session.languages.join('/')} server={session} />
-      )
-    );
-
-    return (
-      <div className={'p-Menu-item'}>
-        {servers}
-        <div>{this.model.long_message}</div>
-        <div>{this.missing_servers_text}</div>
->>>>>>> 086f73be
       </div>
     );
   }
@@ -226,29 +206,20 @@
         .catch(console.error);
     }
 
-<<<<<<< HEAD
     get available_servers(): Array<any> {
-=======
-    get available_servers(): any {
->>>>>>> 086f73be
       return this.server_extension_status.sessions;
     }
 
     get supported_languages(): Set<string> {
       const languages = new Set<string>();
       for (let server of this.available_servers) {
-<<<<<<< HEAD
         for (let language of server.spec.languages) {
-=======
-        for (let language of server.languages) {
->>>>>>> 086f73be
           languages.add(language);
         }
       }
       return languages;
     }
 
-<<<<<<< HEAD
     private is_server_running(server: any): boolean {
       for (let language of server.spec.languages) {
         if (this.detected_languages.has(language)) {
@@ -271,8 +242,6 @@
       );
     }
 
-=======
->>>>>>> 086f73be
     get detected_languages(): Set<string> {
       if (!this.adapter) {
         return new Set<string>();
@@ -280,7 +249,6 @@
 
       let document = this.adapter.virtual_editor.virtual_document;
       return collect_languages(document);
-<<<<<<< HEAD
     }
 
     get missing_languages(): Array<string> {
@@ -288,8 +256,6 @@
       return [...this.detected_languages].filter(
         language => !this.supported_languages.has(language)
       );
-=======
->>>>>>> 086f73be
     }
 
     get lsp_servers_truncated(): string {
