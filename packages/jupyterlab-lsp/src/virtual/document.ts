import {
  IForeignCodeExtractor,
  IForeignCodeExtractorsRegistry
} from '../extractors/types';
import { CellMagicsMap, LineMagicsMap } from '../magics/maps';
import { IOverridesRegistry } from '../magics/overrides';
import { DefaultMap, until_ready } from '../utils';
import { Signal } from '@lumino/signaling';
import { CodeEditor } from '@jupyterlab/codeeditor';
import {
  IEditorPosition,
  ISourcePosition,
  IVirtualPosition
} from '../positioning';
import { IDocumentInfo } from 'lsp-ws-connection/src';

import { DocumentConnectionManager } from '../connection_manager';
import { create_console, EditorLogConsole } from './console';
import IRange = CodeEditor.IRange;

type language = string;

interface IVirtualLine {
  /**
   * Inspections for which document should be skipped for this virtual line?
   */
  skip_inspect: Array<VirtualDocument.id_path>;
  /**
   * Where does the virtual line belongs to in the source document?
   */
  source_line: number;
  editor: CodeEditor.IEditor;
}

export interface ICodeBlockOptions {
  ce_editor: CodeEditor.IEditor;
  value: string;
}

export interface IVirtualDocumentBlock {
  /**
   * Line corresponding to the block in the entire foreign document
   */
  virtual_line: number;
  virtual_document: VirtualDocument;
  editor: CodeEditor.IEditor;
}

export type ForeignDocumentsMap = Map<IRange, IVirtualDocumentBlock>;

interface ISourceLine {
  virtual_line: number;
  editor: CodeEditor.IEditor;
  // shift
  editor_line: number;
  editor_shift: CodeEditor.IPosition;
  /**
   * Everything which is not in the range of foreign documents belongs to the host.
   */
  foreign_documents_map: ForeignDocumentsMap;
}

export interface IForeignContext {
  foreign_document: VirtualDocument;
  parent_host: VirtualDocument;
}

/**
 * Check if given position is within range.
 * Both start and end are inclusive.
 * @param position
 * @param range
 */
export function is_within_range(
  position: CodeEditor.IPosition,
  range: CodeEditor.IRange
): boolean {
  if (range.start.line === range.end.line) {
    return (
      position.line === range.start.line &&
      position.column >= range.start.column &&
      position.column <= range.end.column
    );
  }

  return (
    (position.line === range.start.line &&
      position.column >= range.start.column &&
      position.line < range.end.line) ||
    (position.line > range.start.line &&
      position.column <= range.end.column &&
      position.line === range.end.line) ||
    (position.line > range.start.line && position.line < range.end.line)
  );
}

/**
 * a virtual implementation of IDocumentInfo
 */
export class VirtualDocumentInfo implements IDocumentInfo {
  private _document: VirtualDocument;
  version = 0;

  constructor(document: VirtualDocument) {
    this._document = document;
  }

  get text() {
    return this._document.value;
  }

  get uri() {
    const uris = DocumentConnectionManager.solve_uris(
      this._document,
      this.languageId
    );
    return uris.document;
  }

  get languageId() {
    return this._document.language;
  }
}

export namespace VirtualDocument {
  export interface IOptions {
    language: string;
    foreign_code_extractors: IForeignCodeExtractorsRegistry;
    overrides_registry: IOverridesRegistry;
    path: string;
    file_extension: string;
    has_lsp_supported_file: boolean;
    /**
     * Being standalone is relevant to foreign documents
     * and defines whether following chunks of code in the same
     * language should be appended to this document (false, not standalone)
     * or should be considered separate documents (true, standalone)
     *
     */
    standalone?: boolean;
    parent?: VirtualDocument;
  }
}

/**
 * A notebook can hold one or more virtual documents; there is always one,
 * "root" document, corresponding to the language of the kernel. All other
 * virtual documents are extracted out of the notebook, based on magics,
 * or other syntax constructs, depending on the kernel language.
 *
 * Virtual documents represent the underlying code in a single language,
 * which has been parsed excluding interactive kernel commands (magics)
 * which could be misunderstood by the specific LSP server.
 *
 * VirtualDocument has no awareness of the notebook or editor it lives in,
 * however it is able to transform its content back to the notebook space,
 * as it keeps editor coordinates for each virtual line.
 *
 * The notebook/editor aware transformations are preferred to be placed in
 * VirtualEditor descendants rather than here.
 *
 * No dependency on editor implementation (such as CodeMirrorEditor)
 * is allowed for VirtualEditor.
 */
export class VirtualDocument {
  language: string;
  public last_virtual_line: number;
  public foreign_document_closed: Signal<VirtualDocument, IForeignContext>;
  public foreign_document_opened: Signal<VirtualDocument, IForeignContext>;
  public readonly instance_id: number;
  standalone: boolean;
  isDisposed = false;
  /**
   * the remote document uri, version and other server-related info
   */
  public document_info: IDocumentInfo;
  /**
   * Virtual lines keep all the lines present in the document AND extracted to the foreign document.
   */
  public virtual_lines: Map<number, IVirtualLine>; // probably should go protected
  protected source_lines: Map<number, ISourceLine>;

  foreign_extractors: IForeignCodeExtractor[];
  overrides_registry: IOverridesRegistry;
  protected foreign_extractors_registry: IForeignCodeExtractorsRegistry;
  protected lines: Array<string>;

  // TODO: merge into unused documents {standalone: Map, continuous: Map} ?
  protected unused_documents: Set<VirtualDocument>;
  protected unused_standalone_documents: DefaultMap<
    language,
    Array<VirtualDocument>
  >;

  private _remaining_lifetime: number;
  private cell_magics_overrides: CellMagicsMap;
  private line_magics_overrides: LineMagicsMap;
  private static instances_count = 0;
  public foreign_documents: Map<VirtualDocument.virtual_id, VirtualDocument>;

  // TODO: make this configurable, depending on the language used
  blank_lines_between_cells: number = 2;
  last_source_line: number;
  private previous_value: string;
  public changed: Signal<VirtualDocument, VirtualDocument>;

  public path: string;
  public file_extension: string;
  public has_lsp_supported_file: boolean;
  public parent?: VirtualDocument;
  private readonly options: VirtualDocument.IOptions;
  public update_manager: UpdateManager;

  constructor(options: VirtualDocument.IOptions) {
    this.options = options;
    this.path = options.path;
    this.file_extension = options.file_extension;
    this.has_lsp_supported_file = options.has_lsp_supported_file;
    this.parent = options.parent;
    this.language = options.language;
    let overrides =
      this.language in options.overrides_registry
        ? options.overrides_registry[this.language]
        : null;
    this.cell_magics_overrides = new CellMagicsMap(
      overrides ? overrides.cell_magics : []
    );
    this.line_magics_overrides = new LineMagicsMap(
      overrides ? overrides.line_magics : []
    );
    this.foreign_extractors_registry = options.foreign_code_extractors;
    this.foreign_extractors =
      this.language in this.foreign_extractors_registry
        ? this.foreign_extractors_registry[this.language]
        : [];
    this.virtual_lines = new Map();
    this.source_lines = new Map();
    this.foreign_documents = new Map();
    this.overrides_registry = options.overrides_registry;
    this.standalone = options.standalone;
    this.instance_id = VirtualDocument.instances_count;
    VirtualDocument.instances_count += 1;
    this.unused_standalone_documents = new DefaultMap(
      () => new Array<VirtualDocument>()
    );
    this._remaining_lifetime = 10;
    this.foreign_document_closed = new Signal(this);
    this.foreign_document_opened = new Signal(this);
    this.changed = new Signal(this);
    this.unused_documents = new Set();
    this.document_info = new VirtualDocumentInfo(this);
    this.update_manager = new UpdateManager(this);
    this.clear();
  }

  dispose() {
    if (this.isDisposed) {
      return;
    }
    this.isDisposed = true;

    this.parent = null;

    for (const doc of this.foreign_documents.values()) {
      doc.dispose();
    }

    this.close_all_foreign_documents();
    this.update_manager.dispose();

    // clear all the maps
    this.foreign_documents.clear();
    this.source_lines.clear();
    this.unused_documents.clear();
    this.unused_standalone_documents.clear();
    this.virtual_lines.clear();

    // just to be sure
    this.cell_magics_overrides = null;
    this.document_info = null;
    this.foreign_extractors = null;
    this.foreign_extractors_registry = null;
    this.line_magics_overrides = null;
    this.lines = null;
    this.overrides_registry = null;
  }

  /**
   * When this counter goes down to 0, the document will be destroyed and the associated connection will be closed;
   * This is meant to reduce the number of open connections when a a foreign code snippet was removed from the document.
   *
   * Note: top level virtual documents are currently immortal (unless killed by other means); it might be worth
   * implementing culling of unused documents, but if and only if JupyterLab will also implement culling of
   * idle kernels - otherwise the user experience could be a bit inconsistent, and we would need to invent our own rules.
   */
  protected get remaining_lifetime() {
    if (!this.parent) {
      return Infinity;
    }
    return this._remaining_lifetime;
  }
  protected set remaining_lifetime(value: number) {
    if (this.parent) {
      this._remaining_lifetime = value;
    }
  }

  clear() {
    // TODO - deep clear (assure that there is no memory leak)
    this.unused_standalone_documents.clear();

    for (let document of this.foreign_documents.values()) {
      document.clear();
      if (document.standalone) {
        // once the standalone document was cleared, we may want to remove it and close connection;
        // but wait, this is a waste of resources (opening a connection takes 1-3 seconds) and,
        // since this is cleaned anyway, we could use it for another standalone document of the same language.
        let set = this.unused_standalone_documents.get(document.language);
        set.push(document);
      }
    }
    this.unused_documents = new Set(this.foreign_documents.values());
    this.virtual_lines.clear();
    this.source_lines.clear();
    this.last_virtual_line = 0;
    this.last_source_line = 0;
    this.lines = [];
  }

  private forward_closed_signal(
    host: VirtualDocument,
    context: IForeignContext
  ) {
    this.foreign_document_closed.emit(context);
  }

  private forward_opened_signal(
    host: VirtualDocument,
    context: IForeignContext
  ) {
    this.foreign_document_opened.emit(context);
  }

  // TODO: what could be refactored into "ForeignDocumentsManager" has started to emerge;
  //   we should consider refactoring later on.
  private open_foreign(
    language: language,
    standalone: boolean,
    file_extension: string
  ): VirtualDocument {
    let document = new VirtualDocument({
      ...this.options,
      parent: this,
      standalone: standalone,
      file_extension: file_extension,
      language: language
    });
    const context: IForeignContext = {
      foreign_document: document,
      parent_host: this
    };
    this.foreign_document_opened.emit(context);
    // pass through any future signals
    document.foreign_document_closed.connect(this.forward_closed_signal, this);
    document.foreign_document_opened.connect(this.forward_opened_signal, this);

    this.foreign_documents.set(document.virtual_id, document);

    return document;
  }

  document_at_source_position(position: ISourcePosition): VirtualDocument {
    let source_line = this.source_lines.get(position.line);

    if (source_line == null) {
      return this;
    }

    let source_position_ce: CodeEditor.IPosition = {
      line: source_line.editor_line,
      column: position.ch
    };

    for (let [
      range,
      { virtual_document: document }
    ] of source_line.foreign_documents_map) {
      if (is_within_range(source_position_ce, range)) {
        let source_position_cm = {
          line: source_position_ce.line - range.start.line,
          ch: source_position_ce.column - range.start.column
        };

        return document.document_at_source_position(
          source_position_cm as ISourcePosition
        );
      }
    }

    return this;
  }

  is_within_foreign(source_position: ISourcePosition): boolean {
    let source_line = this.source_lines.get(source_position.line);

    let source_position_ce: CodeEditor.IPosition = {
      line: source_line.editor_line,
      column: source_position.ch
    };
    for (let [range] of source_line.foreign_documents_map) {
      if (is_within_range(source_position_ce, range)) {
        return true;
      }
    }
    return false;
  }

  virtual_position_at_document(
    source_position: ISourcePosition
  ): IVirtualPosition {
    let source_line = this.source_lines.get(source_position.line);
    let virtual_line = source_line.virtual_line;

    // position inside the cell (block)
    let source_position_ce: CodeEditor.IPosition = {
      line: source_line.editor_line,
      column: source_position.ch
    };

    for (let [
      range,
      { virtual_line, virtual_document: document }
    ] of source_line.foreign_documents_map) {
      if (is_within_range(source_position_ce, range)) {
        // position inside the foreign document block
        let source_position_cm = {
          line: source_position_ce.line - range.start.line,
          ch: source_position_ce.column - range.start.column
        };
        if (document.is_within_foreign(source_position_cm as ISourcePosition)) {
          return this.virtual_position_at_document(
            source_position_cm as ISourcePosition
          );
        } else {
          // where in this block in the entire foreign document?
          source_position_cm.line += virtual_line;
          return source_position_cm as IVirtualPosition;
        }
      }
    }

    return {
      ch: source_position.ch,
      line: virtual_line
    } as IVirtualPosition;
  }

  private choose_foreign_document(extractor: IForeignCodeExtractor) {
    let foreign_document: VirtualDocument;
    // if not standalone, try to append to existing document
    let foreign_exists = this.foreign_documents.has(extractor.language);
    if (!extractor.standalone && foreign_exists) {
      foreign_document = this.foreign_documents.get(extractor.language);
      this.unused_documents.delete(foreign_document);
    } else {
      // if standalone, try to re-use existing connection to the server
      let unused_standalone = this.unused_standalone_documents.get(
        extractor.language
      );
      if (extractor.standalone && unused_standalone.length > 0) {
        foreign_document = unused_standalone.pop();
        this.unused_documents.delete(foreign_document);
      } else {
        // if (previous document does not exists) or (extractor produces standalone documents
        // and no old standalone document could be reused): create a new document
        foreign_document = this.open_foreign(
          extractor.language,
          extractor.standalone,
          extractor.file_extension
        );
      }
    }
    return foreign_document;
  }

  extract_foreign_code(
    block: ICodeBlockOptions,
    editor_shift: CodeEditor.IPosition
  ) {
    let foreign_document_map = new Map<
      CodeEditor.IRange,
      IVirtualDocumentBlock
    >();

    let cell_code = block.value;

    for (let extractor of this.foreign_extractors) {
      // first, check if there is any foreign code:

      if (!extractor.has_foreign_code(cell_code)) {
        continue;
      }

      let results = extractor.extract_foreign_code(cell_code);

      let kept_cell_code = '';

      for (let result of results) {
        if (result.foreign_code !== null) {
          let foreign_document = this.choose_foreign_document(extractor);

          foreign_document_map.set(result.range, {
            virtual_line: foreign_document.last_virtual_line,
            virtual_document: foreign_document,
            editor: block.ce_editor
          });
          let foreign_shift = {
            line: editor_shift.line + result.range.start.line,
            column: editor_shift.column + result.range.start.column
          };
          foreign_document.append_code_block(
            {
              value: result.foreign_code,
              ce_editor: block.ce_editor
            },
            foreign_shift,
            result.virtual_shift
          );
        }
        if (result.host_code != null) {
          kept_cell_code += result.host_code;
        }
      }
      // not breaking - many extractors are allowed to process the code, one after each other
      // (think JS and CSS in HTML, or %R inside of %%timeit).

      cell_code = kept_cell_code;
    }

    return { cell_code_kept: cell_code, foreign_document_map };
  }

  decode_code_block(raw_code: string): string {
    // TODO: add back previously extracted foreign code
    let cell_override = this.cell_magics_overrides.reverse.override_for(
      raw_code
    );
    if (cell_override != null) {
      return cell_override;
    } else {
      let lines = this.line_magics_overrides.reverse_replace_all(
        raw_code.split('\n')
      );
      return lines.join('\n');
    }
  }

  prepare_code_block(
    block: ICodeBlockOptions,
    editor_shift: CodeEditor.IPosition = { line: 0, column: 0 }
  ) {
    let lines: Array<string>;
    let skip_inspect: Array<Array<VirtualDocument.id_path>>;

    let { cell_code_kept, foreign_document_map } = this.extract_foreign_code(
      block,
      editor_shift
    );
    let cell_code = cell_code_kept;

    // cell magics are replaced if requested and matched
    let cell_override = this.cell_magics_overrides.override_for(cell_code);
    if (cell_override != null) {
      lines = cell_override.split('\n');
      skip_inspect = lines.map(l => [this.id_path]);
    } else {
      // otherwise, we replace line magics - if any
      let result = this.line_magics_overrides.replace_all(
        cell_code.split('\n')
      );
      lines = result.lines;
      skip_inspect = result.skip_inspect.map(skip =>
        skip ? [this.id_path] : []
      );
    }

    return { lines, foreign_document_map, skip_inspect };
  }

  get foreign_document_maps(): ForeignDocumentsMap[] {
    let maps = new Set<ForeignDocumentsMap>();
    for (let line of this.source_lines.values()) {
      maps.add(line.foreign_documents_map);
    }
    return [...maps.values()];
  }

  append_code_block(
    block: ICodeBlockOptions,
    editor_shift: CodeEditor.IPosition = { line: 0, column: 0 },
    virtual_shift?: CodeEditor.IPosition
  ) {
<<<<<<< HEAD
    let cell_code = block.value;
    let ce_editor = block.ce_editor;

=======
    if (this.isDisposed) {
      console.warn('Cannot append code block: document disposed');
      return;
    }
>>>>>>> 807aae32
    let source_cell_lines = cell_code.split('\n');

    let { lines, foreign_document_map, skip_inspect } = this.prepare_code_block(
      block,
      editor_shift
    );

    for (let i = 0; i < lines.length; i++) {
      this.virtual_lines.set(this.last_virtual_line + i, {
        skip_inspect: skip_inspect[i],
        editor: ce_editor,
        // TODO this is incorrect, wont work if something was extracted
        source_line: this.last_source_line + i
      });
    }
    for (let i = 0; i < source_cell_lines.length; i++) {
      this.source_lines.set(this.last_source_line + i, {
        editor_line: i,
        editor_shift: {
          line: editor_shift.line - (virtual_shift?.line || 0),
          column:
            i === 0 ? editor_shift.column - (virtual_shift?.column || 0) : 0
        },
        // TODO: move those to a new abstraction layer (DocumentBlock class)
        editor: ce_editor,
        foreign_documents_map: foreign_document_map,
        // TODO this is incorrect, wont work if something was extracted
        virtual_line: this.last_virtual_line + i
      });
    }

    this.last_virtual_line += lines.length;

    // one empty line is necessary to separate code blocks, next 'n' lines are to silence linters;
    // the final cell does not get the additional lines (thanks to the use of join, see below)
    this.lines.push(lines.join('\n') + '\n');

    // adding the virtual lines for the blank lines
    for (let i = 0; i < this.blank_lines_between_cells; i++) {
      this.virtual_lines.set(this.last_virtual_line + i, {
        skip_inspect: [this.id_path],
        editor: ce_editor,
        source_line: null
      });
    }

    this.last_virtual_line += this.blank_lines_between_cells;
    this.last_source_line += source_cell_lines.length;
  }

  get value() {
    let lines_padding = '\n'.repeat(this.blank_lines_between_cells);
    return this.lines.join(lines_padding);
  }

  get last_line() {
    return this.lines[this.lines.length];
  }

  close_expired_documents() {
    for (let document of this.unused_documents.values()) {
      document.remaining_lifetime -= 1;
      if (document.remaining_lifetime <= 0) {
        this.close_foreign(document);
      }
    }
  }

  close_foreign(document: VirtualDocument) {
    console.log('LSP: closing document', document);
    this.foreign_document_closed.emit({
      foreign_document: document,
      parent_host: this
    });
    // remove it from foreign documents list
    this.foreign_documents.delete(document.virtual_id);
    // and delete the documents within it
    document.close_all_foreign_documents();

    document.foreign_document_closed.disconnect(
      this.forward_closed_signal,
      this
    );
    document.foreign_document_opened.disconnect(
      this.forward_opened_signal,
      this
    );
  }

  close_all_foreign_documents() {
    for (let document of this.foreign_documents.values()) {
      this.close_foreign(document);
    }
  }

  get virtual_id(): VirtualDocument.virtual_id {
    // for easier debugging, the language information is included in the ID:
    return this.standalone
      ? this.instance_id + '(' + this.language + ')'
      : this.language;
  }

  get ancestry(): Array<VirtualDocument> {
    if (!this.parent) {
      return [this];
    }
    return this.parent.ancestry.concat([this]);
  }

  get id_path(): VirtualDocument.id_path {
    if (!this.parent) {
      return this.virtual_id;
    }
    return this.parent.id_path + '-' + this.virtual_id;
  }

  get uri(): string {
    if (!this.parent) {
      return this.path;
    }
    return this.path + '.' + this.id_path + '.' + this.file_extension;
  }

  transform_source_to_editor(pos: ISourcePosition): IEditorPosition {
    let source_line = this.source_lines.get(pos.line);
    let editor_line = source_line.editor_line;
    let editor_shift = source_line.editor_shift;
    return {
      // only shift column in the line beginning the virtual document (first list of the editor in cell magics, but might be any line of editor in line magics!)
      ch: pos.ch + (editor_line === 0 ? editor_shift.column : 0),
      line: editor_line + editor_shift.line
      // TODO or:
      //  line: pos.line + editor_shift.line - this.first_line_of_the_block(editor)
    } as IEditorPosition;
  }

  transform_virtual_to_editor(
    virtual_position: IVirtualPosition
  ): IEditorPosition {
    let source_position = this.transform_virtual_to_source(virtual_position);
    return this.transform_source_to_editor(source_position);
  }

  transform_virtual_to_source(position: IVirtualPosition): ISourcePosition {
    return {
      ch: position.ch,
      line: this.virtual_lines.get(position.line).source_line
    } as ISourcePosition;
  }

  get root(): VirtualDocument {
    if (this.parent == null) {
      return this;
    }
    return this.parent.root;
  }

  get_editor_at_virtual_line(pos: IVirtualPosition): CodeEditor.IEditor {
    let line = pos.line;
    // tolerate overshot by one (the hanging blank line at the end)
    if (!this.virtual_lines.has(line)) {
      line -= 1;
    }
    return this.virtual_lines.get(line).editor;
  }

  get_editor_at_source_line(pos: ISourcePosition): CodeEditor.IEditor {
    return this.source_lines.get(pos.line).editor;
  }

  /**
   * Recursively emits changed signal from the document or any descendant foreign document.
   */
  maybe_emit_changed() {
    if (this.value !== this.previous_value) {
      this.changed.emit(this);
    }
    this.previous_value = this.value;
    for (let document of this.foreign_documents.values()) {
      document.maybe_emit_changed();
    }
  }
}

export namespace VirtualDocument {
  /**
   * Identifier composed of `virtual_id`s of a nested structure of documents,
   * used to aide assignment of the connection to the virtual document
   * handling specific, nested language usage; it will be appended to the file name
   * when creating a connection.
   */
  export type id_path = string;
  /**
   * Instance identifier for standalone documents (snippets), or language identifier
   * for documents which should be interpreted as one when stretched across cells.
   */
  export type virtual_id = string;
}

export function collect_documents(
  virtual_document: VirtualDocument
): Set<VirtualDocument> {
  let collected = new Set<VirtualDocument>();
  collected.add(virtual_document);
  for (let foreign of virtual_document.foreign_documents.values()) {
    let foreign_languages = collect_documents(foreign);
    foreign_languages.forEach(collected.add, collected);
  }
  return collected;
}

export interface IBlockAddedInfo {
  virtual_document: VirtualDocument;
  block: ICodeBlockOptions;
}

export class UpdateManager {
  console: EditorLogConsole;

  /**
   * Virtual documents update guard.
   */
  private is_update_in_progress: boolean = false;

  private update_lock: boolean = false;

  protected isDisposed = false;

  /**
   * Signal emitted by the editor that triggered the update, providing the root document of the updated documents.
   */
  private document_updated: Signal<UpdateManager, VirtualDocument>;
  public block_added: Signal<UpdateManager, IBlockAddedInfo>;
  update_done: Promise<void> = new Promise<void>(resolve => {
    resolve();
  });
  update_began: Signal<UpdateManager, ICodeBlockOptions[]>;
  update_finished: Signal<UpdateManager, ICodeBlockOptions[]>;

  constructor(private virtual_document: VirtualDocument) {
    this.document_updated = new Signal(this);
    this.block_added = new Signal(this);
    this.update_began = new Signal(this);
    this.update_finished = new Signal(this);
    this.document_updated.connect(this.on_updated, this);
    // TODO singleton
    this.console = create_console('browser');
  }

  dispose() {
    if (this.isDisposed) {
      return;
    }
    this.document_updated.disconnect(this.on_updated, this);
  }

  /**
   * Once all the foreign documents were refreshed, the unused documents (and their connections)
   * should be terminated if their lifetime has expired.
   */
  private on_updated(manager: UpdateManager, root_document: VirtualDocument) {
    try {
      root_document.close_expired_documents();
    } catch (e) {
      this.console.warn('LSP: Failed to close expired documents');
    }
  }

  private can_update() {
    return !this.isDisposed && !this.is_update_in_progress && !this.update_lock;
  }

  /**
   * Execute provided callback within an update-locked context, which guarantees that:
   *  - the previous updates must have finished before the callback call, and
   *  - no update will happen when executing the callback
   * @param fn - the callback to execute in update lock
   */
  public async with_update_lock(fn: Function): Promise<void> {
    await until_ready(() => this.can_update(), 12, 10).then(() => {
      try {
        this.update_lock = true;
        fn();
      } finally {
        this.update_lock = false;
      }
    });
  }

  /**
   * Update all the virtual documents, emit documents updated with root document if succeeded,
   * and resolve a void promise. The promise does not contain the text value of the root document,
   * as to avoid an easy trap of ignoring the changes in the virtual documents.
   */
  public async update_documents(blocks: ICodeBlockOptions[]): Promise<void> {
    let update = new Promise<void>(async (resolve, reject) => {
      // defer the update by up to 50 ms (10 retrials * 5 ms break),
      // awaiting for the previous update to complete.
      await until_ready(() => this.can_update(), 10, 5).then(() => {
        if (this.isDisposed || !this.virtual_document) {
          resolve();
        }
        try {
          this.is_update_in_progress = true;
          this.update_began.emit(blocks);

          this.virtual_document.clear();

          for (let code_block of blocks) {
            this.block_added.emit({
              block: code_block,
              virtual_document: this.virtual_document
            });
            this.virtual_document.append_code_block(code_block);
          }

          this.update_finished.emit(blocks);

          if (this.virtual_document) {
            this.document_updated.emit(this.virtual_document);
            this.virtual_document.maybe_emit_changed();
          }

          resolve();
        } catch (e) {
          this.console.warn('Documents update failed:', e);
          reject(e);
        } finally {
          this.is_update_in_progress = false;
        }
      });
    });
    this.update_done = update;
    return update;
  }
}<|MERGE_RESOLUTION|>--- conflicted
+++ resolved
@@ -600,16 +600,14 @@
     editor_shift: CodeEditor.IPosition = { line: 0, column: 0 },
     virtual_shift?: CodeEditor.IPosition
   ) {
-<<<<<<< HEAD
     let cell_code = block.value;
     let ce_editor = block.ce_editor;
 
-=======
     if (this.isDisposed) {
       console.warn('Cannot append code block: document disposed');
       return;
     }
->>>>>>> 807aae32
+
     let source_cell_lines = cell_code.split('\n');
 
     let { lines, foreign_document_map, skip_inspect } = this.prepare_code_block(
