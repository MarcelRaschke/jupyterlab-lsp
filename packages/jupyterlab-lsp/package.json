{
  "name": "@krassowski/jupyterlab-lsp",
  "version": "2.1.2",
  "description": "Language Server Protocol integration for JupyterLab",
  "keywords": [
    "jupyter",
    "jupyterlab",
    "jupyterlab-extension",
    "lsp",
    "language-server-protocol",
    "intellisense",
    "code-intelligence",
    "linting"
  ],
  "homepage": "https://github.com/krassowski/jupyterlab-lsp",
  "bugs": {
    "url": "https://github.com/krassowski/jupyterlab-lsp/issues"
  },
  "license": "BSD-3-Clause",
  "author": "Michał Krassowski",
  "files": [
    "{lib,style,schema,src}/**/*.{d.ts,eot,gif,html,jpg,js,js.map,json,png,svg,woff2,ttf,css,json,ts,tsx,txt,md}"
  ],
  "main": "lib/index.js",
  "types": "lib/index.d.ts",
  "repository": {
    "type": "git",
    "url": "https://github.com/krassowski/jupyterlab-lsp.git"
  },
  "scripts": {
<<<<<<< HEAD
    "build": "jlpm build:schema && tsc -b",
    "build:schema": "jlpm build:schema-backend && jlpm build:schema-completion && jlpm build:schema-hover && jlpm build:schema-diagnostics && jlpm build:schema-syntax_highlighting && jlpm build:schema-jump_to && jlpm build:schema-highlights",
    "build:schema-backend": "json2ts ../../py_src/jupyter_lsp/schema/schema.json --unreachableDefinitions | prettier --stdin-filepath _schema.d.ts > src/_schema.d.ts",
    "build:schema-completion": "json2ts schema/completion.json | prettier --stdin-filepath _completion.d.ts > src/_completion.d.ts",
    "build:schema-hover": "json2ts schema/hover.json | prettier --stdin-filepath _hover.d.ts > src/_hover.d.ts",
    "build:schema-jump_to": "json2ts schema/jump_to.json | prettier --stdin-filepath _jump_to.d.ts > src/_jump_to.d.ts",
=======
    "build": "jlpm build:schema && jlpm run build:lib && jlpm run build:labextension",
    "build:labextension": "jupyter labextension build .",
    "build:labextension:dev": "jupyter labextension build --development True .",
    "build:lib": "tsc",
    "build:prod": "jlpm run build:lib && jlpm run build:labextension",
    "build:schema": "jlpm build:schema-backend && jlpm build:schema-completion && jlpm build:schema-hover && jlpm build:schema-diagnostics && jlpm build:schema-syntax_highlighting",
    "build:schema-backend": "json2ts ../../py_src/jupyter_lsp/schema/schema.json --unreachableDefinitions | prettier --stdin-filepath _schema.d.ts > src/_schema.d.ts",
    "build:schema-completion": "json2ts schema/completion.json | prettier --stdin-filepath _completion.d.ts > src/_completion.d.ts",
>>>>>>> 73c4ee36
    "build:schema-diagnostics": "json2ts schema/diagnostics.json | prettier --stdin-filepath _diagnostics.d.ts > src/_diagnostics.d.ts",
    "build:schema-hover": "json2ts schema/hover.json | prettier --stdin-filepath _hover.d.ts > src/_hover.d.ts",
    "build:schema-syntax_highlighting": "json2ts schema/syntax_highlighting.json | prettier --stdin-filepath _syntax_highlighting.d.ts > src/_syntax_highlighting.d.ts",
    "build:schema-highlights": "json2ts schema/highlights.json | prettier --stdin-filepath _highlights.d.ts > src/_highlights.d.ts",
    "bundle": "npm pack .",
    "clean": "jlpm run clean:lib",
    "clean:all": "jlpm run clean:lib && jlpm run clean:labextension",
    "clean:labextension": "rimraf labextension",
    "clean:lib": "rimraf lib tsconfig.tsbuildinfo",
    "eslint": "eslint . --ext .ts,.tsx --fix",
    "eslint:check": "eslint . --ext .ts,.tsx",
    "install:extension": "jupyter labextension develop --overwrite .",
    "lab:link": "jupyter labextension link . --no-build",
    "prepare": "jlpm run clean && jlpm run build:prod",
    "test": "jlpm jest --coverage --coverageReporters=cobertura --coverageReporters=html --coverageReporters=text-summary",
    "watch": "run-p watch:src watch:labextension",
    "watch:labextension": "jupyter labextension watch .",
    "watch:src": "tsc -w"
  },
  "dependencies": {
<<<<<<< HEAD
    "@krassowski/code-jumpers": "~1.0.0",
    "lodash.mergewith": "^4.6.1",
    "lsp-ws-connection": "~0.5.1",
=======
>>>>>>> 73c4ee36
    "@krassowski/completion-theme": "~2.0.0",
    "@krassowski/jupyterlab_go_to_definition": "~1.0.0",
    "@krassowski/theme-material": "~2.0.0",
    "@krassowski/theme-vscode": "~2.0.0",
    "lodash.mergewith": "^4.6.1",
    "lsp-ws-connection": "~0.5.1"
  },
  "devDependencies": {
    "@babel/preset-env": "^7.4.3",
    "@jupyterlab/application": "^3.0.0-rc.10",
    "@jupyterlab/apputils": "^3.0.0-rc.10",
    "@jupyterlab/builder": "^3.0.0-rc.2",
    "@jupyterlab/cells": "^3.0.0-rc.10",
    "@jupyterlab/codeeditor": "^3.0.0-rc.10",
    "@jupyterlab/codemirror": "^3.0.0-rc.10",
    "@jupyterlab/completer": "^3.0.0-rc.10",
    "@jupyterlab/coreutils": "^5.0.0-rc.10",
    "@jupyterlab/docmanager": "^3.0.0-rc.10",
    "@jupyterlab/docregistry": "^3.0.0-rc.10",
    "@jupyterlab/fileeditor": "^3.0.0-rc.10",
    "@jupyterlab/notebook": "^3.0.0-rc.10",
    "@jupyterlab/rendermime": "^3.0.0-rc.10",
    "@jupyterlab/services": "^6.0.0-rc.10",
    "@jupyterlab/statusbar": "^3.0.0-rc.10",
    "@jupyterlab/testutils": "^3.0.0-rc.10",
    "@jupyterlab/tooltip": "^3.0.0-rc.10",
    "@lumino/algorithm": "^1.3.3",
    "@lumino/widgets": "^1.14.0",
    "@types/chai": "^4.1.7",
    "@types/codemirror": "^0.0.74",
    "@types/events": "^3.0.0",
    "@types/jest": "^23.3.11",
    "@types/lodash.mergewith": "^4.6.1",
    "chai": "^4.2.0",
    "codemirror": "*",
    "events": "^3.0.0",
    "jest": "^26.0.0",
    "jest-junit": "^8.0.0",
    "json-schema-to-typescript": "^8.0.0",
    "mkdirp": "^1.0.3",
    "prettier": "^1.19.0",
    "react": "^17.0.1",
    "rimraf": "^3.0.2",
    "ts-jest": "^26.4.3",
    "typescript": "~4.0.3"
  },
  "peerDependencies": {
    "@jupyterlab/application": "^3.0.0-rc.10",
    "@jupyterlab/apputils": "^3.0.0-rc.10",
    "@jupyterlab/cells": "^3.0.0-rc.10",
    "@jupyterlab/codeeditor": "^3.0.0-rc.10",
    "@jupyterlab/codemirror": "^3.0.0-rc.10",
    "@jupyterlab/completer": "^3.0.0-rc.10",
    "@jupyterlab/coreutils": "^5.0.0-rc.10",
    "@jupyterlab/docmanager": "^3.0.0-rc.10",
    "@jupyterlab/docregistry": "^3.0.0-rc.10",
    "@jupyterlab/fileeditor": "^3.0.0-rc.10",
    "@jupyterlab/notebook": "^3.0.0-rc.10",
    "@jupyterlab/rendermime": "^3.0.0-rc.10",
    "@jupyterlab/services": "^6.0.0-rc.10",
    "@jupyterlab/statusbar": "^3.0.0-rc.10",
    "@jupyterlab/tooltip": "^3.0.0-rc.10",
    "@jupyterlab/ui-components": "^3.0.0-rc.10",
    "@lumino/algorithm": "*",
    "@lumino/widgets": "*",
    "codemirror": "*",
    "react": "*"
  },
  "jupyterlab": {
    "extension": true,
    "discovery": {
      "server": {
        "base": {
          "name": "jupyter-lsp"
        },
        "managers": [
          "pip"
        ]
      }
    },
    "schemaDir": "schema",
    "outputDir": "../../py_src/jupyter_lsp/labextensions/@krassowski/jupyterlab-lsp"
  }
}<|MERGE_RESOLUTION|>--- conflicted
+++ resolved
@@ -28,25 +28,17 @@
     "url": "https://github.com/krassowski/jupyterlab-lsp.git"
   },
   "scripts": {
-<<<<<<< HEAD
-    "build": "jlpm build:schema && tsc -b",
-    "build:schema": "jlpm build:schema-backend && jlpm build:schema-completion && jlpm build:schema-hover && jlpm build:schema-diagnostics && jlpm build:schema-syntax_highlighting && jlpm build:schema-jump_to && jlpm build:schema-highlights",
-    "build:schema-backend": "json2ts ../../py_src/jupyter_lsp/schema/schema.json --unreachableDefinitions | prettier --stdin-filepath _schema.d.ts > src/_schema.d.ts",
-    "build:schema-completion": "json2ts schema/completion.json | prettier --stdin-filepath _completion.d.ts > src/_completion.d.ts",
-    "build:schema-hover": "json2ts schema/hover.json | prettier --stdin-filepath _hover.d.ts > src/_hover.d.ts",
-    "build:schema-jump_to": "json2ts schema/jump_to.json | prettier --stdin-filepath _jump_to.d.ts > src/_jump_to.d.ts",
-=======
     "build": "jlpm build:schema && jlpm run build:lib && jlpm run build:labextension",
     "build:labextension": "jupyter labextension build .",
     "build:labextension:dev": "jupyter labextension build --development True .",
     "build:lib": "tsc",
     "build:prod": "jlpm run build:lib && jlpm run build:labextension",
-    "build:schema": "jlpm build:schema-backend && jlpm build:schema-completion && jlpm build:schema-hover && jlpm build:schema-diagnostics && jlpm build:schema-syntax_highlighting",
+    "build:schema": "jlpm build:schema-backend && jlpm build:schema-completion && jlpm build:schema-hover && jlpm build:schema-diagnostics && jlpm build:schema-syntax_highlighting && jlpm build:schema-jump_to && jlpm build:schema-highlights",
     "build:schema-backend": "json2ts ../../py_src/jupyter_lsp/schema/schema.json --unreachableDefinitions | prettier --stdin-filepath _schema.d.ts > src/_schema.d.ts",
     "build:schema-completion": "json2ts schema/completion.json | prettier --stdin-filepath _completion.d.ts > src/_completion.d.ts",
->>>>>>> 73c4ee36
     "build:schema-diagnostics": "json2ts schema/diagnostics.json | prettier --stdin-filepath _diagnostics.d.ts > src/_diagnostics.d.ts",
     "build:schema-hover": "json2ts schema/hover.json | prettier --stdin-filepath _hover.d.ts > src/_hover.d.ts",
+    "build:schema-jump_to": "json2ts schema/jump_to.json | prettier --stdin-filepath _jump_to.d.ts > src/_jump_to.d.ts",
     "build:schema-syntax_highlighting": "json2ts schema/syntax_highlighting.json | prettier --stdin-filepath _syntax_highlighting.d.ts > src/_syntax_highlighting.d.ts",
     "build:schema-highlights": "json2ts schema/highlights.json | prettier --stdin-filepath _highlights.d.ts > src/_highlights.d.ts",
     "bundle": "npm pack .",
@@ -65,14 +57,8 @@
     "watch:src": "tsc -w"
   },
   "dependencies": {
-<<<<<<< HEAD
     "@krassowski/code-jumpers": "~1.0.0",
-    "lodash.mergewith": "^4.6.1",
-    "lsp-ws-connection": "~0.5.1",
-=======
->>>>>>> 73c4ee36
     "@krassowski/completion-theme": "~2.0.0",
-    "@krassowski/jupyterlab_go_to_definition": "~1.0.0",
     "@krassowski/theme-material": "~2.0.0",
     "@krassowski/theme-vscode": "~2.0.0",
     "lodash.mergewith": "^4.6.1",
