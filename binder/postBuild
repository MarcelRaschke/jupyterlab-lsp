--- conflicted
+++ resolved
@@ -1,12 +1,5 @@
 #!/usr/bin/env bash
 set -eux
-<<<<<<< HEAD
-
-# do a dev install of the server side
-python -m pip install -e . --ignore-installed --no-deps -vv
-jupyter serverextension enable --sys-prefix --py jupyter_lsp
-=======
->>>>>>> 73c4ee36
 
 # Build labextensions
 jlpm bootstrap
